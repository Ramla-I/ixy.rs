--- conflicted
+++ resolved
@@ -118,11 +118,7 @@
         addr_virt: *mut u8,
         addr_phys: usize,
         len: usize,
-<<<<<<< HEAD
-        pool: Rc<RefCell<Mempool>>,
-=======
-        pool: &Rc<Mempool>,
->>>>>>> d6f97c6b
+        pool: Rc<Mempool>,
         pool_entry: usize,
     ) -> Packet {
         Packet {
